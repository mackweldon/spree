module SpreeBootstrapFrontend
  module Generators
    class InstallGenerator < Rails::Generators::Base

<<<<<<< HEAD
      def copy_stylesheets
        copy_file 'stylesheets/spree_bootstrap_frontend.css.scss',
                  'app/assets/stylesheets/spree/frontend/spree_bootstrap_frontend.css.scss'
      end
=======
      source_root File.expand_path("../templates", __FILE__)

      def add_javascripts
      end

      def add_stylesheets
        copy_file 'stylesheets/spree_bootstrap_frontend.css.scss',
                  'vendor/assets/stylesheets/spree/frontend/spree_bootstrap_frontend.css.scss'
        copy_file 'stylesheets/all.css',
                  'vendor/assets/stylesheets/spree/frontend/all.css'
      end

>>>>>>> 75239891
    end
  end
end<|MERGE_RESOLUTION|>--- conflicted
+++ resolved
@@ -1,26 +1,14 @@
 module SpreeBootstrapFrontend
   module Generators
     class InstallGenerator < Rails::Generators::Base
-
-<<<<<<< HEAD
-      def copy_stylesheets
-        copy_file 'stylesheets/spree_bootstrap_frontend.css.scss',
-                  'app/assets/stylesheets/spree/frontend/spree_bootstrap_frontend.css.scss'
-      end
-=======
       source_root File.expand_path("../templates", __FILE__)
 
-      def add_javascripts
+      def copy_stylesheets
+        copy_file 'stylesheets/bootstrap_frontend.css.scss',
+                  'app/assets/stylesheets/spree/frontend/bootstrap_frontend.css.scss'
+        copy_file 'stylesheets/all.css',
+        -         'vendor/assets/stylesheets/spree/frontend/all.css'
       end
-
-      def add_stylesheets
-        copy_file 'stylesheets/spree_bootstrap_frontend.css.scss',
-                  'vendor/assets/stylesheets/spree/frontend/spree_bootstrap_frontend.css.scss'
-        copy_file 'stylesheets/all.css',
-                  'vendor/assets/stylesheets/spree/frontend/all.css'
-      end
-
->>>>>>> 75239891
     end
   end
 end