--- conflicted
+++ resolved
@@ -380,30 +380,6 @@
       end
     end
 
-<<<<<<< HEAD
-    context "to payment" do
-      before do
-        @default_credit_card = FactoryGirl.create(:credit_card)
-        user = mock_model(Spree::LegacyUser, default_credit_card: @default_credit_card, email: 'spree@example.org')
-        order.user = user
-
-        allow(order).to receive_messages(payment_required?: true)
-        order.state = 'delivery'
-        order.save!
-      end
-
-      it "assigns the user's default credit card" do
-        order.next!
-        order.reload
-
-        expect(order.state).to eq 'payment'
-        expect(order.payments.count).to eq 1
-        expect(order.payments.first.source).to eq @default_credit_card
-      end
-    end
-
-=======
->>>>>>> ab9d28e6
     context "from payment" do
       before do
         order.state = 'payment'
