# encoding: UTF-8
version = File.read(File.expand_path("../../SPREE_VERSION", __FILE__)).strip

Gem::Specification.new do |s|
  s.platform    = Gem::Platform::RUBY
  s.name        = 'spree_core'
  s.version     = version
  s.summary     = 'The bare bones necessary for Spree.'
  s.description = 'The bare bones necessary for Spree.'

  s.required_ruby_version     = '>= 2.1.0'
  s.required_rubygems_version = '>= 1.8.23'

  s.author      = 'Sean Schofield'
  s.email       = 'sean@spreecommerce.com'
  s.homepage    = 'http://spreecommerce.com'
  s.license     = %q{BSD-3}

  s.files        = Dir['LICENSE', 'README.md', 'app/**/*', 'config/**/*', 'lib/**/*', 'db/**/*', 'vendor/**/*']
  s.require_path = 'lib'

  s.add_dependency 'activemerchant', '~> 1.44.1'
  s.add_dependency 'acts_as_list', '~> 0.6'
  s.add_dependency 'awesome_nested_set', '~> 3.0.1'
  s.add_dependency 'carmen', '~> 1.0.0'
  s.add_dependency 'cancancan', '~> 1.9.2'
  s.add_dependency 'deface', '~> 1.0.0'
  s.add_dependency 'ffaker', '~> 1.16'
  s.add_dependency 'font-awesome-rails', '~> 4.0'
  s.add_dependency 'friendly_id', '~> 5.0.4'
  s.add_dependency 'highline', '~> 1.6.18' # Necessary for the install generator
  s.add_dependency 'httparty', '~> 0.11' # For checking alerts.
  s.add_dependency 'json', '~> 1.7'
  s.add_dependency 'kaminari', '~> 0.15', '>= 0.15.1'
  s.add_dependency 'monetize', '~> 1.1'
  s.add_dependency 'paperclip', '~> 4.2.0'
<<<<<<< HEAD
  s.add_dependency 'paranoia', '~> 2.1.0.pre'
=======
  s.add_dependency 'paranoia', '~> 2.1.0'
>>>>>>> faaf6115
  s.add_dependency 'premailer-rails'
  s.add_dependency 'rails', '~> 4.2.0'
  s.add_dependency 'ransack', '~> 1.4.1'
  s.add_dependency 'responders'
  s.add_dependency 'state_machines-activerecord', '~> 0.2'
  s.add_dependency 'stringex'
  s.add_dependency 'truncate_html', '0.9.2'
  s.add_dependency 'twitter_cldr', '~> 3.0'

  s.add_development_dependency 'email_spec', '~> 1.6'
end<|MERGE_RESOLUTION|>--- conflicted
+++ resolved
@@ -34,11 +34,7 @@
   s.add_dependency 'kaminari', '~> 0.15', '>= 0.15.1'
   s.add_dependency 'monetize', '~> 1.1'
   s.add_dependency 'paperclip', '~> 4.2.0'
-<<<<<<< HEAD
-  s.add_dependency 'paranoia', '~> 2.1.0.pre'
-=======
   s.add_dependency 'paranoia', '~> 2.1.0'
->>>>>>> faaf6115
   s.add_dependency 'premailer-rails'
   s.add_dependency 'rails', '~> 4.2.0'
   s.add_dependency 'ransack', '~> 1.4.1'
