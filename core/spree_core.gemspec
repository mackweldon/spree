# encoding: UTF-8
version = File.read(File.expand_path("../../SPREE_VERSION", __FILE__)).strip

Gem::Specification.new do |s|
  s.platform    = Gem::Platform::RUBY
  s.name        = 'spree_core'
  s.version     = version
  s.summary     = 'The bare bones necessary for Spree.'
  s.description = 'The bare bones necessary for Spree.'

  s.required_ruby_version     = '>= 2.1.0'
  s.required_rubygems_version = '>= 1.8.23'

  s.author      = 'Sean Schofield'
  s.email       = 'sean@spreecommerce.com'
  s.homepage    = 'http://spreecommerce.com'
  s.license     = %q{BSD-3}

  s.files        = Dir['LICENSE', 'README.md', 'app/**/*', 'config/**/*', 'lib/**/*', 'db/**/*', 'vendor/**/*']
  s.require_path = 'lib'

  s.add_dependency 'activemerchant', '~> 1.44.1'
  s.add_dependency 'acts_as_list', '= 0.3.0'
  s.add_dependency 'awesome_nested_set', '~> 3.0.1'
  s.add_dependency 'carmen', '~> 1.0.0'
  s.add_dependency 'cancancan', '~> 1.9.2'
  s.add_dependency 'deface', '~> 1.0.0'
  s.add_dependency 'ffaker', '~> 1.16'
  s.add_dependency 'font-awesome-rails', '~> 4.0'
  s.add_dependency 'friendly_id', '~> 5.0.4'
  s.add_dependency 'highline', '~> 1.6.18' # Necessary for the install generator
  s.add_dependency 'httparty', '~> 0.11' # For checking alerts.
  s.add_dependency 'json', '~> 1.7'
  s.add_dependency 'kaminari', '~> 0.15', '>= 0.15.1'
  s.add_dependency 'monetize'
  s.add_dependency 'paperclip', '~> 4.2.0'
  s.add_dependency 'paranoia', '~> 2.0'
  s.add_dependency 'premailer-rails'
<<<<<<< HEAD
  s.add_dependency 'rails', '~> 4.2.0.beta2'
=======
  s.add_dependency 'rails', '~> 4.1.8'
>>>>>>> f4dc9783
  s.add_dependency 'ransack', '~> 1.4.1'
  s.add_dependency 'responders'
  s.add_dependency 'state_machine', '1.2.0'
  s.add_dependency 'stringex', '~> 1.5.1'
  s.add_dependency 'truncate_html', '0.9.2'
  s.add_dependency 'twitter_cldr', '~> 3.0'

  s.add_development_dependency 'email_spec', '~> 1.6'
end<|MERGE_RESOLUTION|>--- conflicted
+++ resolved
@@ -36,11 +36,7 @@
   s.add_dependency 'paperclip', '~> 4.2.0'
   s.add_dependency 'paranoia', '~> 2.0'
   s.add_dependency 'premailer-rails'
-<<<<<<< HEAD
   s.add_dependency 'rails', '~> 4.2.0.beta2'
-=======
-  s.add_dependency 'rails', '~> 4.1.8'
->>>>>>> f4dc9783
   s.add_dependency 'ransack', '~> 1.4.1'
   s.add_dependency 'responders'
   s.add_dependency 'state_machine', '1.2.0'
