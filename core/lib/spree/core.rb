require 'rails/all'
require 'active_merchant'
require 'acts_as_list'
require 'awesome_nested_set'
require 'cancan'
require 'friendly_id'
require 'font-awesome-rails'
require 'kaminari'
require 'mail'
require 'monetize'
require 'paperclip'
require 'paranoia'
require 'premailer/rails'
require 'ransack'
require 'responders'
require 'state_machine'

module Spree

  mattr_accessor :user_class

  def self.user_class
    if @@user_class.is_a?(Class)
      raise "Spree.user_class MUST be a String or Symbol object, not a Class object."
    elsif @@user_class.is_a?(String) || @@user_class.is_a?(Symbol)
      @@user_class.to_s.constantize
    end
  end

  # Used to configure Spree.
  #
  # Example:
  #
  #   Spree.config do |config|
  #     config.track_inventory_levels = false
  #   end
  #
  # This method is defined within the core gem on purpose.
  # Some people may only wish to use the Core part of Spree.
  def self.config(&block)
    yield(Spree::Config)
  end

  module Core
    autoload :ProductFilters, "spree/core/product_filters"

    class GatewayError < RuntimeError; end
    class DestroyWithOrdersError < StandardError; end
  end
end

require 'spree/core/version'

require 'spree/core/environment_extension'
require 'spree/core/environment/calculators'
require 'spree/core/environment'
require 'spree/promo/environment'
require 'spree/migrations'
require 'spree/core/engine'

require 'spree/i18n'
require 'spree/localized_number'
require 'spree/money'
require 'spree/permitted_attributes'

require 'spree/core/delegate_belongs_to'
require 'spree/core/importer'
require 'spree/core/permalinks'
require 'spree/core/product_duplicator'
require 'spree/core/controller_helpers/auth'
require 'spree/core/controller_helpers/common'
require 'spree/core/controller_helpers/order'
require 'spree/core/controller_helpers/respond_with'
require 'spree/core/controller_helpers/search'
require 'spree/core/controller_helpers/ssl'
require 'spree/core/controller_helpers/store'
require 'spree/core/controller_helpers/strong_parameters'

<<<<<<< HEAD
require 'spree/core/importer'

=======
# Hack waiting on https://github.com/pluginaweek/state_machine/pull/275
>>>>>>> da6a3c9e
module StateMachine
  module Integrations
    # Hack waiting on https://github.com/pluginaweek/state_machine/pull/275
    module ActiveModel
      public :around_validation
    end
  end
end<|MERGE_RESOLUTION|>--- conflicted
+++ resolved
@@ -76,15 +76,9 @@
 require 'spree/core/controller_helpers/store'
 require 'spree/core/controller_helpers/strong_parameters'
 
-<<<<<<< HEAD
-require 'spree/core/importer'
-
-=======
 # Hack waiting on https://github.com/pluginaweek/state_machine/pull/275
->>>>>>> da6a3c9e
 module StateMachine
   module Integrations
-    # Hack waiting on https://github.com/pluginaweek/state_machine/pull/275
     module ActiveModel
       public :around_validation
     end
