require 'spree/core/validators/email'
require 'spree/order/checkout'

module Spree
  class Order < Spree::Base
    PAYMENT_STATES = %w(balance_due checkout completed credit_owed failed paid pending processing void).freeze
    SHIPMENT_STATES = %w(backorder canceled partial pending ready shipped).freeze

    extend FriendlyId
    friendly_id :number, slug_column: :number, use: :slugged

    include Spree::Order::Checkout
    include Spree::Order::CurrencyUpdater
    include Spree::Order::Payments
<<<<<<< HEAD
    include Spree::Order::StoreCredit
    include Spree::NumberGenerator

    def generate_number(options = {})
      options[:prefix] ||= 'R'
      super(options)
    end
=======
    include Spree::Core::NumberGenerator.new(prefix: 'R')
>>>>>>> ab9d28e6

    extend Spree::DisplayMoney
    money_methods :outstanding_balance, :item_total,           :adjustment_total,
                  :included_tax_total,  :additional_tax_total, :tax_total,
                  :shipment_total,      :promo_total,          :total

    alias :display_ship_total :display_shipment_total
    alias_attribute :ship_total, :shipment_total

    MONEY_THRESHOLD  = 100_000_000
    MONEY_VALIDATION = {
      presence:     true,
      numericality: {
        greater_than: -MONEY_THRESHOLD,
        less_than:     MONEY_THRESHOLD,
        allow_blank:   true
      },
      format:       { with: /\A-?\d+(?:\.\d{1,2})?\z/, allow_blank: true }
    }.freeze

    POSITIVE_MONEY_VALIDATION = MONEY_VALIDATION.deep_dup.tap do |validation|
      validation.fetch(:numericality)[:greater_than_or_equal_to] = 0
    end.freeze

    NEGATIVE_MONEY_VALIDATION = MONEY_VALIDATION.deep_dup.tap do |validation|
      validation.fetch(:numericality)[:less_than_or_equal_to] = 0
    end.freeze

    checkout_flow do
      go_to_state :address
      go_to_state :delivery
      go_to_state :payment, if: ->(order) { order.payment_required? }
      go_to_state :confirm, if: ->(order) { order.confirmation_required? }
      go_to_state :complete
      remove_transition from: :delivery, to: :confirm
    end

    attr_reader :coupon_code
    attr_accessor :temporary_address, :temporary_credit_card

    if Spree.user_class
      belongs_to :user, class_name: Spree.user_class.to_s
      belongs_to :created_by, class_name: Spree.user_class.to_s
      belongs_to :approver, class_name: Spree.user_class.to_s
      belongs_to :canceler, class_name: Spree.user_class.to_s
    else
      belongs_to :user
      belongs_to :created_by
      belongs_to :approver
      belongs_to :canceler
    end

    belongs_to :bill_address, foreign_key: :bill_address_id, class_name: 'Spree::Address'
    alias_attribute :billing_address, :bill_address

    belongs_to :ship_address, foreign_key: :ship_address_id, class_name: 'Spree::Address'
    alias_attribute :shipping_address, :ship_address

    belongs_to :store, class_name: 'Spree::Store'
    has_many :state_changes, as: :stateful, dependent: :destroy
    has_many :line_items, -> { order("#{LineItem.table_name}.created_at ASC") }, dependent: :destroy, inverse_of: :order
    has_many :payments, dependent: :destroy
    has_many :return_authorizations, dependent: :destroy, inverse_of: :order
    has_many :reimbursements, inverse_of: :order
    has_many :adjustments, -> { order("#{Adjustment.table_name}.created_at ASC") }, as: :adjustable, dependent: :destroy
    has_many :line_item_adjustments, through: :line_items, source: :adjustments
    has_many :shipment_adjustments, through: :shipments, source: :adjustments
    has_many :inventory_units, inverse_of: :order
    has_many :products, through: :variants
    has_many :variants, through: :line_items
    has_many :refunds, through: :payments
    has_many :all_adjustments,
             class_name: 'Spree::Adjustment',
             foreign_key: :order_id,
             dependent: :destroy,
             inverse_of: :order

    has_many :order_promotions, class_name: 'Spree::OrderPromotion'
    has_many :promotions, through: :order_promotions, class_name: 'Spree::Promotion'

    has_many :shipments, dependent: :destroy, inverse_of: :order do
      def states
        pluck(:state).uniq
      end
    end

    accepts_nested_attributes_for :line_items
    accepts_nested_attributes_for :bill_address
    accepts_nested_attributes_for :ship_address
    accepts_nested_attributes_for :payments
    accepts_nested_attributes_for :shipments

    # Needs to happen before save_permalink is called
    before_validation :set_currency
    before_validation :clone_billing_address, if: :use_billing?
    attr_accessor :use_billing

    before_create :create_token
    before_create :link_by_email
    before_update :homogenize_line_item_currencies, if: :currency_changed?

    validates :number,               presence:     true,
                                     length:       { maximum: 32, allow_blank: true },
                                     uniqueness:   { allow_blank: true }
    validates :email,                presence:     true,
                                     length:       { maximum: 254, allow_blank: true },
                                     email:        { allow_blank: true },
                                     if:           :require_email
    validates :state,                presence:     true,
                                     inclusion:    { in: state_machine.states.map { |state| state.name.to_s }, allow_blank: true }
    validates :payment_state,        inclusion:    { in: %w[balance_due paid credit_owed failed void], allow_blank: true }
    validates :shipment_state,       inclusion:    { in: %w[ready pending partial shipped backorder canceled], allow_blank: true }
    validates :item_count,           presence:     true,
                                     numericality: { greater_than_or_equal_to: 0, less_than: 2**31, only_integer: true, allow_blank: true }
    validates :item_total,           POSITIVE_MONEY_VALIDATION
    validates :adjustment_total,     MONEY_VALIDATION
    validates :included_tax_total,   POSITIVE_MONEY_VALIDATION
    validates :additional_tax_total, POSITIVE_MONEY_VALIDATION
    validates :payment_total,        MONEY_VALIDATION
    validates :shipment_total,       MONEY_VALIDATION
    validates :promo_total,          NEGATIVE_MONEY_VALIDATION
    validates :total,                MONEY_VALIDATION

    validate :has_available_shipment

    delegate :update_totals, :persist_totals, :to => :updater
    delegate :merge!, to: :merger

    class_attribute :update_hooks
    self.update_hooks = Set.new

    class_attribute :line_item_comparison_hooks
    self.line_item_comparison_hooks = Set.new

    scope :created_between, ->(start_date, end_date) { where(created_at: start_date..end_date) }
    scope :completed_between, ->(start_date, end_date) { where(completed_at: start_date..end_date) }

    # shows completed orders first, by their completed_at date, then uncompleted orders by their created_at
    scope :reverse_chronological, -> { order('spree_orders.completed_at IS NULL', completed_at: :desc, created_at: :desc) }

    def self.complete
      where.not(completed_at: nil)
    end

    def self.incomplete
      where(completed_at: nil)
    end

    # Use this method in other gems that wish to register their own custom logic
    # that should be called after Order#update
    def self.register_update_hook(hook)
      self.update_hooks.add(hook)
    end

    # Use this method in other gems that wish to register their own custom logic
    # that should be called when determining if two line items are equal.
    def self.register_line_item_comparison_hook(hook)
      self.line_item_comparison_hooks.add(hook)
    end

    # For compatiblity with Calculator::PriceSack
    def amount
      line_items.inject(0.0) { |sum, li| sum + li.amount }
    end

    # Sum of all line item amounts pre-tax
    def pre_tax_item_amount
      line_items.to_a.sum(&:pre_tax_amount)
    end

    def currency
      self[:currency] || Spree::Config[:currency]
    end

    def shipping_discount
      shipment_adjustments.eligible.sum(:amount) * - 1
    end

    def completed?
      completed_at.present?
    end

    # Indicates whether or not the user is allowed to proceed to checkout.
    # Currently this is implemented as a check for whether or not there is at
    # least one LineItem in the Order.  Feel free to override this logic in your
    # own application if you require additional steps before allowing a checkout.
    def checkout_allowed?
      line_items.count > 0
    end

    # Is this a free order in which case the payment step should be skipped
    def payment_required?
      total.to_f > 0.0
    end

    # If true, causes the confirmation step to happen during the checkout process
    def confirmation_required?
      Spree::Config[:always_include_confirm_step] ||
        payments.valid.map(&:payment_method).compact.any?(&:payment_profiles_supported?) ||
        # Little hacky fix for #4117
        # If this wasn't here, order would transition to address state on confirm failure
        # because there would be no valid payments any more.
        state == 'confirm'
    end

    def backordered?
      shipments.any?(&:backordered?)
    end

    # Returns the relevant zone (if any) to be used for taxation purposes.
    # Uses default tax zone unless there is a specific match
    def tax_zone
      @tax_zone ||= Zone.match(tax_address) || Zone.default_tax
    end

    # Returns the address for taxation based on configuration
    def tax_address
      Spree::Config[:tax_using_ship_address] ? ship_address : bill_address
    end

    def updater
      @updater ||= OrderUpdater.new(self)
    end

    def update!
      updater.update
    end

    def merger
      @merger ||= Spree::OrderMerger.new(self)
    end

    def clone_billing_address
      if bill_address and self.ship_address.nil?
        self.ship_address = bill_address.clone
      else
        self.ship_address.attributes = bill_address.attributes.except('id', 'updated_at', 'created_at')
      end
      true
    end

    def allow_cancel?
      return false unless completed? and state != 'canceled'
      shipment_state.nil? || %w{ready backorder pending}.include?(shipment_state)
    end

    def all_inventory_units_returned?
      inventory_units.all? { |inventory_unit| inventory_unit.returned? }
    end

    def contents
      @contents ||= Spree::OrderContents.new(self)
    end

    # Associates the specified user with the order.
    def associate_user!(user, override_email = true)
      self.user           = user
      self.email          = user.email if override_email
      self.created_by   ||= user
      self.bill_address ||= user.bill_address
      self.ship_address ||= user.ship_address

      changes = slice(:user_id, :email, :created_by_id, :bill_address_id, :ship_address_id)

      # immediately persist the changes we just made, but don't use save
      # since we might have an invalid address associated
      self.class.unscoped.where(id: self).update_all(changes)
    end

    def quantity_of(variant, options = {})
      line_item = find_line_item_by_variant(variant, options)
      line_item ? line_item.quantity : 0
    end

    def find_line_item_by_variant(variant, options = {})
      line_items.detect { |line_item|
                    line_item.variant_id == variant.id &&
                    line_item_options_match(line_item, options)
                  }
    end

    # This method enables extensions to participate in the
    # "Are these line items equal" decision.
    #
    # When adding to cart, an extension would send something like:
    # params[:product_customizations]={...}
    #
    # and would provide:
    #
    # def product_customizations_match
    def line_item_options_match(line_item, options)
      return true unless options

      self.line_item_comparison_hooks.all? { |hook|
        self.send(hook, line_item, options)
      }
    end

    # Creates new tax charges if there are any applicable rates. If prices already
    # include taxes then price adjustments are created instead.
    def create_tax_charge!
      Spree::TaxRate.adjust(self, line_items)
      Spree::TaxRate.adjust(self, shipments) if shipments.any?
    end

    def update_line_item_prices!
      transaction do
        line_items.each(&:update_price)
        save!
      end
    end

    def outstanding_balance
      if state == 'canceled'
        -1 * payment_total
      elsif reimbursements.includes(:refunds).size > 0
        reimbursed = reimbursements.includes(:refunds).inject(0) do |sum, reimbursement|
          sum + reimbursement.refunds.sum(:amount)
        end
        # If reimbursement has happened add it back to total to prevent balance_due payment state
        # See: https://github.com/spree/spree/issues/6229
        total - (payment_total + reimbursed)
      else
        total - payment_total
      end
    end

    def outstanding_balance?
      self.outstanding_balance != 0
    end

    def name
      if (address = bill_address || ship_address)
        "#{address.firstname} #{address.lastname}"
      end
    end

    def can_ship?
      self.complete? || self.resumed? || self.awaiting_return? || self.returned?
    end

    def credit_cards
      credit_card_ids = payments.from_credit_card.pluck(:source_id).uniq
      CreditCard.where(id: credit_card_ids)
    end

    def valid_credit_cards
      credit_card_ids = payments.from_credit_card.valid.pluck(:source_id).uniq
      CreditCard.where(id: credit_card_ids)
    end

    # Finalizes an in progress order after checkout is complete.
    # Called after transition to complete state when payments will have been processed
    def finalize!
      # lock all adjustments (coupon promotions, etc.)
      all_adjustments.each{|a| a.close}

      # update payment and shipment(s) states, and save
      updater.update_payment_state
      shipments.each do |shipment|
        shipment.update!(self)
        shipment.finalize!
      end

      updater.update_shipment_state
      save!
      updater.run_hooks

      touch :completed_at

      deliver_order_confirmation_email unless confirmation_delivered?

      consider_risk
    end

    def fulfill!
      shipments.each { |shipment| shipment.update!(self) if shipment.persisted? }
      updater.update_shipment_state
      save!
    end

    def deliver_order_confirmation_email
      OrderMailer.confirm_email(id).deliver_later
      update_column(:confirmation_delivered, true)
    end

    # Helper methods for checkout steps
    def paid?
      payment_state == 'paid' || payment_state == 'credit_owed'
    end

    def available_payment_methods
      @available_payment_methods ||= PaymentMethod.available_on_front_end
    end

    def billing_firstname
      bill_address.try(:firstname)
    end

    def billing_lastname
      bill_address.try(:lastname)
    end

    def insufficient_stock_lines
      line_items.select(&:insufficient_stock?)
    end

    ##
    # Check to see if any line item variants are soft deleted.
    # If so add error and restart checkout.
    def ensure_line_item_variants_are_not_deleted
      if line_items.any?{ |li| !li.variant || li.variant.paranoia_destroyed? }
        errors.add(:base, Spree.t(:deleted_variants_present))
        restart_checkout_flow
        false
      else
        true
      end
    end

    def ensure_line_items_are_in_stock
      if insufficient_stock_lines.present?
        errors.add(:base, Spree.t(:insufficient_stock_lines_present))
        restart_checkout_flow
        false
      else
        true
      end
    end

    def empty!
      line_items.destroy_all
      updater.update_item_count
      adjustments.destroy_all
      shipments.destroy_all
      state_changes.destroy_all

      update_totals
      persist_totals
    end

    def has_step?(step)
      checkout_steps.include?(step)
    end

    def state_changed(name)
      state = "#{name}_state"
      if persisted?
        old_state = self.send("#{state}_was")
        new_state = self.send(state)
        unless old_state == new_state
          self.state_changes.create(
            previous_state: old_state,
            next_state:     new_state,
            name:           name,
            user_id:        self.user_id
          )
        end
      end
    end

    def coupon_code=(code)
      @coupon_code = code.strip.downcase rescue nil
    end

    def can_add_coupon?
      Spree::Promotion.order_activatable?(self)
    end


    def shipped?
      %w(partial shipped).include?(shipment_state)
    end

    def create_proposed_shipments
      all_adjustments.shipping.delete_all
      shipments.destroy_all
      self.shipments = Spree::Stock::Coordinator.new(self).shipments
    end

    def apply_free_shipping_promotions
      Spree::PromotionHandler::FreeShipping.new(self).activate
      shipments.each { |shipment| Adjustable::AdjustmentsUpdater.update(shipment) }
      updater.update_shipment_total
      persist_totals
    end

    # Clean shipments and make order back to address state
    #
    # At some point the might need to force the order to transition from address
    # to delivery again so that proper updated shipments are created.
    # e.g. customer goes back from payment step and changes order items
    def ensure_updated_shipments
      if shipments.any? && !self.completed?
        self.shipments.destroy_all
        self.update_column(:shipment_total, 0)
        restart_checkout_flow
      end
    end

    def restart_checkout_flow
      self.update_columns(
        state: 'cart',
        updated_at: Time.now,
      )
      self.next! if self.line_items.size > 0
    end

    def refresh_shipment_rates(shipping_method_filter = ShippingMethod::DISPLAY_ON_FRONT_END)
      shipments.map { |s| s.refresh_rates(shipping_method_filter) }
    end

    def shipping_eq_billing_address?
      (bill_address.empty? && ship_address.empty?) || bill_address.same_as?(ship_address)
    end

    def set_shipments_cost
      shipments.each(&:update_amounts)
      updater.update_shipment_total
      persist_totals
    end

    def is_risky?
      self.payments.risky.count > 0
    end

    def canceled_by(user)
      self.transaction do
        cancel!
        self.update_columns(
          canceler_id: user.id,
          canceled_at: Time.now,
        )
      end
    end

    def approved_by(user)
      self.transaction do
        approve!
        self.update_columns(
          approver_id: user.id,
          approved_at: Time.now,
        )
      end
    end

    def approved?
      !!self.approved_at
    end

    def can_approve?
      !approved?
    end

    def consider_risk
      if is_risky? && !approved?
        considered_risky!
      end
    end

    def considered_risky!
      update_column(:considered_risky, true)
    end

    def approve!
      update_column(:considered_risky, false)
    end

    def reload(options=nil)
      remove_instance_variable(:@tax_zone) if defined?(@tax_zone)
      super
    end

    def tax_total
      included_tax_total + additional_tax_total
    end

    def quantity
      line_items.sum(:quantity)
    end

    def has_non_reimbursement_related_refunds?
      refunds.non_reimbursement.exists? ||
        payments.offset_payment.exists? # how old versions of spree stored refunds
    end

    # determines whether the inventory is fully discounted
    #
    # Returns
    # - true if inventory amount is the exact negative of inventory related adjustments
    # - false otherwise
    def fully_discounted?
      adjustment_total + line_items.map(&:final_amount).sum == 0.0
    end
    alias_method :fully_discounted, :fully_discounted?

    private

    def create_store_credit_payment(payment_method, credit, amount)
      payments.create!(
        source: credit,
        payment_method: payment_method,
        amount: amount,
        state: 'checkout',
        response_code: credit.generate_authorization_code
      )
    end

    def store_credit_amount(credit, total)
      [credit.amount_remaining, total].min
    end

    def link_by_email
      self.email = user.email if self.user
    end

    # Determine if email is required (we don't want validation errors before we hit the checkout)
    def require_email
      true unless new_record? or ['cart', 'address'].include?(state)
    end

    def ensure_line_items_present
      unless line_items.present?
        errors.add(:base, Spree.t(:there_are_no_items_for_this_order)) and return false
      end
    end

    def has_available_shipment
      return unless has_step?("delivery")
      return unless has_step?(:address) && address?
      return unless ship_address && ship_address.valid?
      # errors.add(:base, :no_shipping_methods_available) if available_shipping_methods.empty?
    end

    def ensure_available_shipping_rates
      if shipments.empty? || shipments.any? { |shipment| shipment.shipping_rates.blank? }
        # After this point, order redirects back to 'address' state and asks user to pick a proper address
        # Therefore, shipments are not necessary at this point.
        shipments.destroy_all
        errors.add(:base, Spree.t(:items_cannot_be_shipped)) and return false
      end
    end

    def after_cancel
      shipments.each { |shipment| shipment.cancel! }
      payments.completed.each { |payment| payment.cancel! }

      # Free up authorized store credits
      payments.store_credits.pending.each(&:void!)

      send_cancel_email
      self.update!
    end

    def send_cancel_email
      OrderMailer.cancel_email(id).deliver_later
    end

    def after_resume
      shipments.each { |shipment| shipment.resume! }
      consider_risk
    end

    def use_billing?
      @use_billing == true || @use_billing == 'true' || @use_billing == '1'
    end

    def set_currency
      self.currency = Spree::Config[:currency] if self[:currency].nil?
    end

    def create_token
      self.guest_token ||= loop do
        random_token = SecureRandom.urlsafe_base64(nil, false)
        break random_token unless self.class.exists?(guest_token: random_token)
      end
    end
  end
end<|MERGE_RESOLUTION|>--- conflicted
+++ resolved
@@ -12,17 +12,8 @@
     include Spree::Order::Checkout
     include Spree::Order::CurrencyUpdater
     include Spree::Order::Payments
-<<<<<<< HEAD
     include Spree::Order::StoreCredit
-    include Spree::NumberGenerator
-
-    def generate_number(options = {})
-      options[:prefix] ||= 'R'
-      super(options)
-    end
-=======
     include Spree::Core::NumberGenerator.new(prefix: 'R')
->>>>>>> ab9d28e6
 
     extend Spree::DisplayMoney
     money_methods :outstanding_balance, :item_total,           :adjustment_total,
