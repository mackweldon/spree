--- conflicted
+++ resolved
@@ -40,13 +40,8 @@
 
     validates :amount, numericality: true
 
-<<<<<<< HEAD
     delegate :store_credit?, to: :payment_method, allow_nil: true
-
-    default_scope { order("#{self.table_name}.created_at") }
-=======
     default_scope { order(:created_at) }
->>>>>>> 6c8d2874
 
     scope :from_credit_card, -> { where(source_type: 'Spree::CreditCard') }
     scope :with_state, ->(s) { where(state: s.to_s) }
