--- conflicted
+++ resolved
@@ -54,15 +54,6 @@
       response_code
     end
 
-<<<<<<< HEAD
-    def persist_invalid
-      return unless ['failed', 'invalid'].include?(state)
-      state_will_change!
-      update_columns state: state, updated_at: Time.now
-    end
-
-=======
->>>>>>> 4a7ea689
     # order state machine (see http://github.com/pluginaweek/state_machine/tree/master for details)
     state_machine initial: :checkout do
       # With card payments, happens before purchase or authorization happens
