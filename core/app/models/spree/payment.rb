module Spree
  class Payment < Spree::Base
    include Spree::Core::NumberGenerator.new(prefix: 'P', letters: true, length: 7)

    extend FriendlyId
    friendly_id :number, slug_column: :number, use: :slugged

    include Spree::Payment::Processing

    NON_RISKY_AVS_CODES = ['B', 'D', 'H', 'J', 'M', 'Q', 'T', 'V', 'X', 'Y'].freeze
    RISKY_AVS_CODES     = ['A', 'C', 'E', 'F', 'G', 'I', 'K', 'L', 'N', 'O', 'P', 'R', 'S', 'U', 'W', 'Z'].freeze

    belongs_to :order, class_name: 'Spree::Order', touch: true, inverse_of: :payments
    belongs_to :source, polymorphic: true
    belongs_to :payment_method, class_name: 'Spree::PaymentMethod', inverse_of: :payments

    has_many :offsets, -> { offset_payment }, class_name: "Spree::Payment", foreign_key: :source_id
    has_many :log_entries, as: :source
    has_many :state_changes, as: :stateful
    has_many :capture_events, class_name: 'Spree::PaymentCaptureEvent'
    has_many :refunds, inverse_of: :payment

    validates_presence_of :payment_method
    before_validation :validate_source

    after_save :create_payment_profile, if: :profiles_supported?

    # update the order totals, etc.
    after_save :update_order

    # invalidate previously entered payments
    after_create :invalidate_old_payments
    after_create :create_eligible_credit_event

    attr_accessor :source_attributes, :request_env

    after_initialize :build_source

    validates :amount, numericality: true

    delegate :store_credit?, to: :payment_method, allow_nil: true

    default_scope { order("#{self.table_name}.created_at") }

    scope :from_credit_card, -> { where(source_type: 'Spree::CreditCard') }
    scope :with_state, ->(s) { where(state: s.to_s) }
    # "offset" is reserved by activerecord
    scope :offset_payment, -> { where("source_type = 'Spree::Payment' AND amount < 0 AND state = 'completed'") }

    scope :checkout, -> { with_state('checkout') }
    scope :completed, -> { with_state('completed') }
    scope :pending, -> { with_state('pending') }
    scope :processing, -> { with_state('processing') }
    scope :failed, -> { with_state('failed') }

    scope :risky, -> { where("avs_response IN (?) OR (cvv_response_code IS NOT NULL and cvv_response_code != 'M') OR state = 'failed'", RISKY_AVS_CODES) }
    scope :valid, -> { where.not(state: %w(failed invalid)) }

    scope :store_credits, -> { where(source_type: Spree::StoreCredit.to_s) }
    scope :not_store_credits, -> { where(arel_table[:source_type].not_eq(Spree::StoreCredit.to_s).or(arel_table[:source_type].eq(nil))) }

    # transaction_id is much easier to understand
    def transaction_id
      response_code
    end

    # order state machine (see http://github.com/pluginaweek/state_machine/tree/master for details)
    state_machine initial: :checkout do
      # With card payments, happens before purchase or authorization happens
      #
      # Setting it after creating a profile and authorizing a full amount will
      # prevent the payment from being authorized again once Order transitions
      # to complete
      event :started_processing do
        transition from: [:checkout, :pending, :completed, :processing], to: :processing
      end
      # When processing during checkout fails
      event :failure do
        transition from: [:pending, :processing], to: :failed
      end
      # With card payments this represents authorizing the payment
      event :pend do
        transition from: [:checkout, :processing], to: :pending
      end
      # With card payments this represents completing a purchase or capture transaction
      event :complete do
        transition from: [:processing, :pending, :checkout], to: :completed
      end
      event :void do
        transition from: [:pending, :processing, :completed, :checkout], to: :void
      end
      # when the card brand isnt supported
      event :invalidate do
        transition from: [:checkout], to: :invalid
      end

      after_transition do |payment, transition|
        payment.state_changes.create!(
          previous_state: transition.from,
          next_state:     transition.to,
          name:           'payment',
        )
      end
    end

    def currency
      order.currency
    end

    def money
      Spree::Money.new(amount, { currency: currency })
    end
    alias display_amount money

    def amount=(amount)
      self[:amount] =
        case amount
        when String
          separator = I18n.t('number.currency.format.separator')
          number    = amount.delete("^0-9-#{separator}\.").tr(separator, '.')
          number.to_d if number.present?
        end || amount
    end

    def offsets_total
      offsets.pluck(:amount).sum
    end

    def credit_allowed
      amount - (offsets_total.abs + refunds.sum(:amount))
    end

    def can_credit?
      credit_allowed > 0
    end

    # see https://github.com/spree/spree/issues/981
    def build_source
      return unless new_record?
      if source_attributes.present? && source.blank? && payment_method.try(:payment_source_class)
        self.source = payment_method.payment_source_class.new(source_attributes)
        self.source.payment_method_id = payment_method.id
        self.source.user_id = self.order.user_id if self.order
      end
    end

    def actions
      return [] unless payment_source and payment_source.respond_to? :actions
      payment_source.actions.select { |action| !payment_source.respond_to?("can_#{action}?") or payment_source.send("can_#{action}?", self) }
    end

    def payment_source
      res = source.is_a?(Payment) ? source.source : source
      res || payment_method
    end

    def is_avs_risky?
      return false if avs_response.blank? || NON_RISKY_AVS_CODES.include?(avs_response)
      return true
    end

    def is_cvv_risky?
      return false if cvv_response_code == "M"
      return false if cvv_response_code.nil?
      return false if cvv_response_message.present?
      return true
    end

    def captured_amount
      capture_events.sum(:amount)
    end

    def uncaptured_amount
      amount - captured_amount
    end

<<<<<<< HEAD
    def cancel!
      if store_credit?
        canceled = payment_method.cancel(response_code)
        self.void if canceled
      end
=======
    def editable?
      checkout? || pending?
>>>>>>> ab9d28e6
    end

    private

      def validate_source
        if source && !source.valid?
          source.errors.each do |field, error|
            field_name = I18n.t("activerecord.attributes.#{source.class.to_s.underscore}.#{field}")
            self.errors.add(Spree.t(source.class.to_s.demodulize.underscore), "#{field_name} #{error}")
          end
        end
        return !errors.present?
      end

      def profiles_supported?
        payment_method.respond_to?(:payment_profiles_supported?) && payment_method.payment_profiles_supported?
      end

      def create_payment_profile
        # Don't attempt to create on bad payments.
        return if %w(invalid failed).include?(state)
        # Payment profile cannot be created without source
        return unless source
        # Imported payments shouldn't create a payment profile.
        return if source.imported

        payment_method.create_profile(self)
      rescue ActiveMerchant::ConnectionError => e
        gateway_error e
      end

      def invalidate_old_payments
        if state != 'invalid' and state != 'failed'
          order.payments.with_state('checkout').where("id != ?", self.id).each do |payment|
            payment.invalidate!
          end
        end
      end

      def split_uncaptured_amount
        if uncaptured_amount > 0
          order.payments.create! amount: uncaptured_amount,
                                 avs_response: avs_response,
                                 cvv_response_code: cvv_response_code,
                                 cvv_response_message: cvv_response_message,
                                 payment_method: payment_method,
                                 response_code: response_code,
                                 source: source,
                                 state: 'pending'
          update_attributes(amount: captured_amount)
        end
      end

      def update_order
        if completed? || void?
          order.updater.update_payment_total
        end

        if order.completed?
          order.updater.update_payment_state
          order.updater.update_shipments
          order.updater.update_shipment_state
        end

        if self.completed? || order.completed?
          order.persist_totals
        end
      end

      def create_eligible_credit_event
        # When cancelling an order, a payment with the negative amount
        # of the payment total is created to refund the customer. That
        # payment has a source of itself (Spree::Payment) no matter the
        # type of payment getting refunded, hence the additional check
        # if the source is a store credit.
        return unless store_credit? && source.is_a?(Spree::StoreCredit)

        # creates the store credit event
        source.update_attributes!({
          action: Spree::StoreCredit::ELIGIBLE_ACTION,
          action_amount: amount,
          action_authorization_code: response_code,
        })
      end

      def invalidate_old_payments
        return if store_credit? # store credits shouldn't invalidate other payment types
        order.payments.with_state('checkout').where("id != ?", self.id).each do |payment|
          payment.invalidate! unless payment.store_credit?
        end
      end

  end
end<|MERGE_RESOLUTION|>--- conflicted
+++ resolved
@@ -174,16 +174,15 @@
       amount - captured_amount
     end
 
-<<<<<<< HEAD
     def cancel!
       if store_credit?
         canceled = payment_method.cancel(response_code)
         self.void if canceled
       end
-=======
+    end
+
     def editable?
       checkout? || pending?
->>>>>>> ab9d28e6
     end
 
     private
