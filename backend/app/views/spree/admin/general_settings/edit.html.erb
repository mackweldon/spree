--- conflicted
+++ resolved
@@ -53,8 +53,6 @@
                 </div>
             <% end %>
           </fieldset>
-<<<<<<< HEAD
-=======
           <fieldset class="no-border-bottom">
             <legend align="center"><%= Spree.t(:clear_cache)%></legend>
             <div>
@@ -64,7 +62,6 @@
               <%= button Spree.t(:clear_cache), '', 'button', id: "clear_cache" %>
             </div>
           </fieldset>
->>>>>>> e0b6a899
         </div>
         <div class="col-md-6">
           <fieldset class="currency no-border-bottom">
