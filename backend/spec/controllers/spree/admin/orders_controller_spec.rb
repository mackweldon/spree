require 'spec_helper'
require 'cancan'
require 'spree/testing_support/bar_ability'

# Ability to test access to specific model instances
class OrderSpecificAbility
  include CanCan::Ability

  def initialize(user)
    can [:admin, :manage], Spree::Order, number: 'R987654321'
  end
end

describe Spree::Admin::OrdersController, type: :controller do

  context "with authorization" do
    stub_authorization!

    before do
      request.env["HTTP_REFERER"] = "http://localhost:3000"

      # ensure no respond_overrides are in effect
      if Spree::BaseController.spree_responders[:OrdersController].present?
        Spree::BaseController.spree_responders[:OrdersController].clear
      end
    end

    let(:order) do
      mock_model(
        Spree::Order,
        completed?:      true,
        total:           100,
        number:          'R123456789',
        all_adjustments: adjustments,
        billing_address: mock_model(Spree::Address)
      )
    end

    let(:adjustments) { double('adjustments') }

    before do
      allow(Spree::Order).to receive_message_chain(:friendly, :find).and_return(order)
    end

    context "#approve" do
      it "approves an order" do
        expect(order).to receive(:approved_by).with(controller.try_spree_current_user)
        spree_put :approve, id: order.number
        expect(flash[:success]).to eq Spree.t(:order_approved)
      end
    end

    context "#cancel" do
      it "cancels an order" do
        expect(order).to receive(:canceled_by).with(controller.try_spree_current_user)
        spree_put :cancel, id: order.number
        expect(flash[:success]).to eq Spree.t(:order_canceled)
      end
    end

    context "#resume" do
      it "resumes an order" do
        expect(order).to receive(:resume!)
        spree_put :resume, id: order.number
        expect(flash[:success]).to eq Spree.t(:order_resumed)
      end
    end

    context "pagination" do
      it "can page through the orders" do
        spree_get :index, page: 2, per_page: 10
        expect(assigns[:orders].offset_value).to eq(10)
        expect(assigns[:orders].limit_value).to eq(10)
      end
    end

    # Test for #3346
    context "#new" do
      it "a new order has the current user assigned as a creator" do
        spree_get :new
        expect(assigns[:order].created_by).to eq(controller.try_spree_current_user)
      end
    end

    # Regression test for #3684
    context "#edit" do
      it "does not refresh rates if the order is completed" do
        allow(order).to receive_messages completed?: true
        expect(order).not_to receive :refresh_shipment_rates
        spree_get :edit, id: order.number
      end

      it "does refresh the rates if the order is incomplete" do
        allow(order).to receive_messages completed?: false
        expect(order).to receive :refresh_shipment_rates
        spree_get :edit, id: order.number
      end
    end

    # Test for #3919
    context "search" do
      let(:user) { create(:user) }

      before do
        allow(controller).to receive_messages spree_current_user: user
        user.spree_roles << Spree::Role.find_or_create_by(name: 'admin')

        create(:completed_order_with_totals)
        expect(Spree::Order.count).to eq 1
      end

      it "does not display duplicated results" do
        spree_get :index, q: {
          line_items_variant_id_in: Spree::Order.first.variants.map(&:id)
        }
        expect(assigns[:orders].map { |o| o.number }.count).to eq 1
      end
    end

    context "#open_adjustments" do
      let(:closed) { double('closed_adjustments') }

      before do
        allow(adjustments).to receive(:closed).and_return(closed)
        allow(closed).to receive(:update_all)
      end

      it "changes all the closed adjustments to open" do
        expect(adjustments).to receive(:closed).and_return(closed)
        expect(closed).to receive(:update_all).with(state: 'open')
        spree_post :open_adjustments, id: order.number
      end

      it "sets the flash success message" do
        spree_post :open_adjustments, id: order.number
        expect(flash[:success]).to eql('All adjustments successfully opened!')
      end

      it "redirects back" do
        spree_post :open_adjustments, id: order.number
        expect(response).to redirect_to(:back)
      end
    end

    context "#close_adjustments" do
      let(:open) { double('open_adjustments') }

      before do
        allow(adjustments).to receive(:open).and_return(open)
        allow(open).to receive(:update_all)
      end

      it "changes all the open adjustments to closed" do
        expect(adjustments).to receive(:open).and_return(open)
        expect(open).to receive(:update_all).with(state: 'closed')
        spree_post :close_adjustments, id: order.number
      end

      it "sets the flash success message" do
        spree_post :close_adjustments, id: order.number
        expect(flash[:success]).to eql('All adjustments successfully closed!')
      end

      it "redirects back" do
        spree_post :close_adjustments, id: order.number
        expect(response).to redirect_to(:back)
      end
    end
  end

  context '#authorize_admin' do
    let(:user) { create(:user) }
    let(:order) { create(:completed_order_with_totals, number: 'R987654321') }

    def with_ability(ability)
      Spree::Ability.register_ability(ability)
      yield
    ensure
      Spree::Ability.remove_ability(ability)
    end

    before do
      allow(Spree::Order).to receive_messages find: order
      allow(controller).to receive_messages spree_current_user: user
    end

    it 'should grant access to users with an admin role' do
      user.spree_roles << Spree::Role.find_or_create_by(name: 'admin')
      spree_post :index
      expect(response).to render_template :index
    end

    it 'should grant access to users with an bar role' do
      with_ability(BarAbility) do
        user.spree_roles << Spree::Role.find_or_create_by(name: 'bar')
        spree_post :index
        expect(response).to render_template :index
      end
    end

    it 'should deny access to users with an bar role' do
<<<<<<< HEAD
      with_ability(BarAbility) do
        allow(order).to receive(:update_attributes).and_return true
        allow(order).to receive(:user).and_return Spree.user_class.new
        allow(order).to receive(:token).and_return nil
        user.spree_roles.clear
        user.spree_roles << Spree::Role.find_or_create_by(name: 'bar')
        spree_put :update, id: order.number
        expect(response).to redirect_to('/unauthorized')
      end
=======
      allow(order).to receive(:update_attributes).and_return true
      allow(order).to receive(:user).and_return Spree.user_class.new
      allow(order).to receive(:token).and_return nil
      user.spree_roles.clear
      user.spree_roles << Spree::Role.find_or_create_by(name: 'bar')
      Spree::Ability.register_ability(BarAbility)
      spree_put :update, id: order.number
      expect(response).to redirect_to(spree.forbidden_path)
      Spree::Ability.remove_ability(BarAbility)
>>>>>>> e3ffb63e
    end

    it 'should deny access to users without an admin role' do
      allow(user).to receive_messages has_spree_role?: false
      spree_post :index
      expect(response).to redirect_to(spree.forbidden_path)
    end

    it 'should restrict returned order(s) on index when using OrderSpecificAbility' do
      number = order.number

      3.times { create(:completed_order_with_totals) }
      expect(Spree::Order.complete.count).to eq 4

      with_ability(OrderSpecificAbility) do
        allow(user).to receive_messages has_spree_role?: false
        spree_get :index
        expect(response).to render_template :index
        expect(assigns['orders'].size).to eq 1
        expect(assigns['orders'].first.number).to eq number
        expect(Spree::Order.accessible_by(Spree::Ability.new(user), :index).pluck(:number)).to eq  [number]
      end
    end
  end

  context "order number not given" do
    stub_authorization!

    it "raise active record not found" do
      expect {
        spree_get :edit, id: 99999999
      }.to raise_error ActiveRecord::RecordNotFound
    end
  end
end<|MERGE_RESOLUTION|>--- conflicted
+++ resolved
@@ -199,7 +199,6 @@
     end
 
     it 'should deny access to users with an bar role' do
-<<<<<<< HEAD
       with_ability(BarAbility) do
         allow(order).to receive(:update_attributes).and_return true
         allow(order).to receive(:user).and_return Spree.user_class.new
@@ -207,19 +206,8 @@
         user.spree_roles.clear
         user.spree_roles << Spree::Role.find_or_create_by(name: 'bar')
         spree_put :update, id: order.number
-        expect(response).to redirect_to('/unauthorized')
-      end
-=======
-      allow(order).to receive(:update_attributes).and_return true
-      allow(order).to receive(:user).and_return Spree.user_class.new
-      allow(order).to receive(:token).and_return nil
-      user.spree_roles.clear
-      user.spree_roles << Spree::Role.find_or_create_by(name: 'bar')
-      Spree::Ability.register_ability(BarAbility)
-      spree_put :update, id: order.number
-      expect(response).to redirect_to(spree.forbidden_path)
-      Spree::Ability.remove_ability(BarAbility)
->>>>>>> e3ffb63e
+        expect(response).to redirect_to(spree.forbidden_path)
+      end
     end
 
     it 'should deny access to users without an admin role' do
