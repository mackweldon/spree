--- conflicted
+++ resolved
@@ -2,55 +2,35 @@
 
   <% if order.has_step?("address") %>
 
-<<<<<<< HEAD
     <div class="col-md-3" data-hook="order-bill-address">
-      <h4><%= Spree.t(:billing_address) %> <%= link_to "(#{Spree.t(:edit)})", checkout_state_path(:address) unless @order.completed? %></h4>
-=======
-    <div class="columns alpha four" data-hook="order-bill-address">
-      <h6><%= Spree.t(:billing_address) %> <%= link_to "(#{Spree.t(:edit)})", checkout_state_path(:address) unless order.completed? %></h6>
->>>>>>> 2f6164fa
-      <%= render :partial => 'spree/shared/address', :locals => { :address => order.bill_address } %>
+      <h4><%= Spree.t(:billing_address) %> <%= link_to "(#{Spree.t(:edit)})", checkout_state_path(:address) unless order.completed? %></h4>
+      <%= render :partial => 'spree/shared/address', locals: { address: order.bill_address } %>
     </div>
 
     <% if order.has_step?("delivery") %>
-<<<<<<< HEAD
       <div class="col-md-3" data-hook="order-ship-address">
-        <h4><%= Spree.t(:shipping_address) %> <%= link_to "(#{Spree.t(:edit)})", checkout_state_path(:address) unless @order.completed? %></h4>
-=======
-      <div class="columns alpha four" data-hook="order-ship-address">
-        <h6><%= Spree.t(:shipping_address) %> <%= link_to "(#{Spree.t(:edit)})", checkout_state_path(:address) unless order.completed? %></h6>
->>>>>>> 2f6164fa
-        <%= render :partial => 'spree/shared/address', :locals => { :address => order.ship_address } %>
+        <h4><%= Spree.t(:shipping_address) %> <%= link_to "(#{Spree.t(:edit)})", checkout_state_path(:address) unless order.completed? %></h4>
+        <%= render :partial => 'spree/shared/address', locals: { address: order.ship_address } %>
       </div>
 
-<<<<<<< HEAD
-    <% if @order.has_step?("delivery") %>
-      <div class=" col-md-3">
-        <h4><%= Spree.t(:shipments) %> <%= link_to "(#{Spree.t(:edit)})", checkout_state_path(:delivery) unless @order.completed? %></h4>
-=======
-      <div class="columns alpha four" data-hook="order-shipment">
-        <h6><%= Spree.t(:shipments) %> <%= link_to "(#{Spree.t(:edit)})", checkout_state_path(:delivery) unless order.completed? %></h6>
->>>>>>> 2f6164fa
+    <% if order.has_step?("delivery") %>
+      <div class=" col-md-3" data-hook="order-shipment">
+        <h4><%= Spree.t(:shipments) %> <%= link_to "(#{Spree.t(:edit)})", checkout_state_path(:delivery) unless order.completed? %></h4>
         <div class="delivery">
           <% order.shipments.each do |shipment| %>
             <div>
               <i class='fa fa-truck'></i>
-              <%= Spree.t(:shipment_details, :stock_location => shipment.stock_location.name, :shipping_method => shipment.selected_shipping_rate.name) %>
+              <%= Spree.t(:shipment_details, stock_location: shipment.stock_location.name, shipping_method: shipment.selected_shipping_rate.name) %>
             </div>
           <% end %>
         </div>
-        <%= render(:partial => 'spree/shared/shipment_tracking', :locals => {:order => order}) if order.shipped? %>
+        <%= render(partial: 'spree/shared/shipment_tracking', locals: { order: order } ) if order.shipped? %>
       </div>
     <% end %>
   <% end %>
 
-<<<<<<< HEAD
   <div class="col-md-3">
-    <h4><%= Spree.t(:payment_information) %> <%= link_to "(#{Spree.t(:edit)})", checkout_state_path(:payment) unless @order.completed? %></h4>
-=======
-  <div class="columns omega four">
-    <h6><%= Spree.t(:payment_information) %> <%= link_to "(#{Spree.t(:edit)})", checkout_state_path(:payment) unless order.completed? %></h6>
->>>>>>> 2f6164fa
+    <h4><%= Spree.t(:payment_information) %> <%= link_to "(#{Spree.t(:edit)})", checkout_state_path(:payment) unless order.completed? %></h4>
     <div class="payment-info">
       <% order.payments.valid.each do |payment| %>
         <%= render payment%><br/>
@@ -100,34 +80,20 @@
     <% end %>
   </tbody>
   <tfoot id="order-total" data-hook="order_details_total">
-<<<<<<< HEAD
     <tr class="warning total">
       <td colspan="4" align="right"><b><%= Spree.t(:order_total) %>:</b></td>
-      <td class="total"><span id="order_total" class="lead text-primary"><%= @order.display_total.to_html %></span></td>
-=======
-    <tr class="total">
-      <td colspan="4"><b><%= Spree.t(:order_total) %>:</b></td>
-      <td class="total"><span id="order_total"><%= order.display_total.to_html %></span></td>
->>>>>>> 2f6164fa
+      <td class="total"><span id="order_total" class="lead text-primary"><%= order.display_total.to_html %></span></td>
     </tr>
   </tfoot>
 
   <tfoot id="subtotal" data-hook="order_details_subtotal">
     <tr class="total" id="subtotal-row">
-<<<<<<< HEAD
-      <td colspan="4" align="right"><b><%= Spree.t(:subtotal) %>:</b></td>
-      <td class="total"><span><%= @order.display_item_total.to_html %></span></td>
-    </tr>
-  </tfoot>
-  <% if @order.line_item_adjustments.exists? %>
-=======
       <td colspan="4"><b><%= Spree.t(:subtotal) %>:</b></td>
       <td class="total"><span><%= order.display_item_total.to_html %></span></td>
     </tr>
   </tfoot>
 
   <% if order.line_item_adjustments.exists? %>
->>>>>>> 2f6164fa
     <% if order.all_adjustments.promotion.eligible.exists? %>
       <tfoot id="price-adjustments" data-hook="order_details_price_adjustments">
         <% order.all_adjustments.promotion.eligible.group_by(&:label).each do |label, adjustments| %>
