require 'spec_helper'

describe 'Checkout', type: :feature, inaccessible: true, js: true do
  include_context 'checkout setup'

<<<<<<< HEAD
  context 'visitor makes checkout as guest without registration' do
=======
  let(:country) { create(:country, name: 'United States of America', iso_name: 'UNITED STATES') }
  let(:state) { create(:state, name: 'Alabama', abbr: 'AL', country: country) }

  context "visitor makes checkout as guest without registration" do
>>>>>>> d58c263f
    before(:each) do
      stock_location.stock_items.update_all(count_on_hand: 1)
    end

    context 'defaults to use billing address' do
      before do
        add_mug_to_cart
        Spree::Order.last.update_column(:email, 'test@example.com')
        click_button 'Checkout'
      end

      it 'should default checkbox to checked' do
        expect(find('input#order_use_billing')).to be_checked
      end

      it 'should remain checked when used and visitor steps back to address step' do
        fill_in_address
        expect(find('input#order_use_billing')).to be_checked
      end
    end

    # Regression test for #4079
    context 'persists state when on address page' do
      before do
        add_mug_to_cart
        click_button 'Checkout'
      end

      specify do
        expect(Spree::Order.count).to eq 1
        expect(Spree::Order.last.state).to eq 'address'
      end
    end

    # Regression test for #1596
    context 'full checkout' do
      before do
        shipping_method.calculator.update!(preferred_amount: 10)
        mug.shipping_category = shipping_method.shipping_categories.first
        mug.save!
      end

      it 'does not break the per-item shipping method calculator', js: true do
        add_mug_to_cart
        click_button 'Checkout'

        fill_in 'order_email', with: 'test@example.com'
        click_on 'Continue'
        fill_in_address

        click_button 'Save and Continue'
        expect(page).to_not have_content("undefined method `promotion'")
        click_button 'Save and Continue'
        expect(page).to have_content('Shipping total: $10.00')
      end
    end

    # Regression test for #4306
    context 'free shipping' do
      before do
        add_mug_to_cart
        click_button 'Checkout'
        fill_in 'order_email', with: 'test@example.com'
        click_on 'Continue'
      end

      it "should not show 'Free Shipping' when there are no shipments" do
        within('#checkout-summary') do
          expect(page).to_not have_content('Free Shipping')
        end
      end
    end

    # Regression test for #4190
    it 'updates state_lock_version on form submission', js: true do
      add_mug_to_cart
      click_button "Checkout"

      expect(find('input#order_state_lock_version', visible: false).value).to eq '0'

      fill_in 'order_email', with: 'test@example.com'
      fill_in_address
      click_button 'Save and Continue'

      expect(find('input#order_state_lock_version', visible: false).value).to eq '1'
    end
  end

  # Regression test for #2694 and #4117
  context "doesn't allow bad credit card numbers" do
    before(:each) do
      order = OrderWalkthrough.up_to(:payment)
      allow(order).to receive_messages confirmation_required?: true
      allow(order).to receive_messages(available_payment_methods: [create(:credit_card_payment_method)])

      user = create(:user)
      order.user = user
      order.update!

      allow_any_instance_of(Spree::CheckoutController).to receive_messages(current_order: order)
      allow_any_instance_of(Spree::CheckoutController).to receive_messages(try_spree_current_user: user)
    end

    it 'redirects to payment page', inaccessible: true, js: true do
      visit spree.checkout_state_path(:payment)
      click_button 'Save and Continue'
      choose 'Credit Card'
      fill_in 'Card Number', with: '123'
      fill_in 'card_expiry', with: '04 / 20'
      fill_in 'Card Code', with: '123'
      click_button 'Save and Continue'
      click_button 'Place Order'
      expect(page).to have_content('Bogus Gateway: Forced failure')
      expect(page.current_url).to include('/checkout/payment')
    end
  end

  # regression test for #3945
  context 'when Spree::Config[:always_include_confirm_step] is true' do
    before do
      Spree::Config[:always_include_confirm_step] = true
    end

    it 'displays confirmation step', js: true do
      add_mug_to_cart
      click_button 'Checkout'

      fill_in 'order_email', with: 'test@example.com'
      click_on 'Continue'
      fill_in_address

      click_button 'Save and Continue'
      click_button 'Save and Continue'
      click_button 'Save and Continue'

      continue_button = find('#checkout .btn-success')
      expect(continue_button.value).to eq 'Place Order'
    end
  end

  context 'and likes to double click buttons' do
    let!(:user) { create(:user) }

    let!(:order) do
      order = OrderWalkthrough.up_to(:payment)
      allow(order).to receive_messages confirmation_required?: true

      order.reload
      order.user = user
      order.update!
      order
    end

    before(:each) do
      allow_any_instance_of(Spree::CheckoutController).to receive_messages(current_order: order)
      allow_any_instance_of(Spree::CheckoutController).to receive_messages(try_spree_current_user: user)
      allow_any_instance_of(Spree::CheckoutController).to receive_messages(skip_state_validation?: true)
    end

    it 'prevents double clicking the payment button on checkout', js: true do
      visit spree.checkout_state_path(:payment)

      # prevent form submit to verify button is disabled
      page.execute_script("$('#checkout_form_payment').submit(function(){return false;})")

      expect(page).to_not have_selector('input.btn.disabled')
      click_button 'Save and Continue'
      expect(page).to have_selector('input.btn.disabled')
    end

    it 'prevents double clicking the confirm button on checkout', js: true do
      order.payments << create(:payment, amount: order.amount)
      visit spree.checkout_state_path(:confirm)

      # prevent form submit to verify button is disabled
      page.execute_script("$('#checkout_form_confirm').submit(function(){return false;})")

      expect(page).to_not have_selector('input.btn.disabled')
      click_button 'Place Order'
      expect(page).to have_selector('input.btn.disabled')
    end
  end

  context 'when several payment methods are available', js: true do
    let(:credit_cart_payment) { create(:credit_card_payment_method) }
    let(:check_payment) { create(:check_payment_method) }

    after do
      Capybara.ignore_hidden_elements = true
    end

    before do
      Capybara.ignore_hidden_elements = false
      order = OrderWalkthrough.up_to(:payment)
      allow(order).to receive_messages(available_payment_methods: [check_payment, credit_cart_payment])
      order.user = create(:user)
      order.update!

      allow_any_instance_of(Spree::CheckoutController).to receive_messages(current_order: order)
      allow_any_instance_of(Spree::CheckoutController).to receive_messages(try_spree_current_user: order.user)

      visit spree.checkout_state_path(:payment)
    end

    it 'the first payment method should be selected' do
      payment_method_css = '#order_payments_attributes__payment_method_id_'
      expect(find("#{payment_method_css}#{check_payment.id}")).to be_checked
      expect(find("#{payment_method_css}#{credit_cart_payment.id}")).not_to be_checked
    end

    it 'the fields for the other payment methods should be hidden' do
      payment_method_css = '#payment_method_'
      expect(find("#{payment_method_css}#{check_payment.id}")).to be_visible
      expect(find("#{payment_method_css}#{credit_cart_payment.id}")).not_to be_visible
    end
  end

  context 'user has payment sources', js: true do
    let(:bogus) { create(:credit_card_payment_method) }
    let(:user) { create(:user) }

    let!(:credit_card) do
      create(:credit_card, user_id: user.id, payment_method: bogus, gateway_customer_profile_id: 'BGS-WEFWF')
    end

    before do
      order = OrderWalkthrough.up_to(:payment)
      allow(order).to receive_messages(available_payment_methods: [bogus])

      allow_any_instance_of(Spree::CheckoutController).to receive_messages(current_order: order)
      allow_any_instance_of(Spree::CheckoutController).to receive_messages(try_spree_current_user: user)
      allow_any_instance_of(Spree::OrdersController).to receive_messages(try_spree_current_user: user)

      visit spree.checkout_state_path(:payment)
    end

    it 'selects first source available and customer moves on' do
      expect(find('#use_existing_card_yes')).to be_checked

      expect { click_on 'Save and Continue' }.not_to change { Spree::CreditCard.count }

      click_on 'Place Order'
      expect(current_path).to match(spree.order_path(Spree::Order.last))
    end

    it 'allows user to enter a new source' do
      choose 'use_existing_card_no'

      fill_in 'Name on card', with: 'Spree Commerce'
      fill_in 'Card Number', with: '4111111111111111'
      fill_in 'card_expiry', with: '04 / 20'
      fill_in 'Card Code', with: '123'

      expect { click_on 'Save and Continue' }.to change { Spree::CreditCard.count }.by 1

      click_on 'Place Order'
      expect(current_path).to match(spree.order_path(Spree::Order.last))
    end
  end

  # regression for #2921
  context 'goes back from payment to add another item', js: true do
    let!(:bag) { create(:product, name: 'RoR Bag') }

    it 'transit nicely through checkout steps again' do
      add_mug_to_cart
      click_on 'Checkout'
      fill_in 'order_email', with: 'test@example.com'
      click_on 'Continue'
      fill_in_address
      click_on 'Save and Continue'
      click_on 'Save and Continue'
      expect(current_path).to eql(spree.checkout_state_path('payment'))

      visit spree.root_path
      click_link bag.name
      click_button 'add-to-cart-button'

      click_on 'Checkout'
      click_on 'Save and Continue'
      click_on 'Save and Continue'
      click_on 'Save and Continue'

      expect(current_path).to match(spree.order_path(Spree::Order.last))
    end
  end

  context 'from payment step customer goes back to cart', js: true do
    before do
      add_mug_to_cart
      click_on 'Checkout'
      fill_in 'order_email', with: 'test@example.com'
      click_on 'Continue'
      fill_in_address
      click_on 'Save and Continue'
      click_on 'Save and Continue'
      expect(current_path).to eql(spree.checkout_state_path('payment'))
    end

    context 'and updates line item quantity and try to reach payment page' do
      before do
        visit spree.cart_path
        within '.cart-item-quantity' do
          fill_in first('input')['name'], with: 3
        end

        click_on 'Update'
      end

      it 'redirects user back to address step' do
        visit spree.checkout_state_path('payment')
        expect(current_path).to eql(spree.checkout_state_path('address'))
      end

      it 'updates shipments properly through step address -> delivery transitions' do
        visit spree.checkout_state_path('payment')
        click_on 'Save and Continue'
        click_on 'Save and Continue'

        expect(Spree::InventoryUnit.count).to eq 3
      end
    end

    context 'and adds new product to cart and try to reach payment page' do
      let!(:bag) { create(:product, name: 'RoR Bag') }

      before do
        visit spree.root_path
        click_link bag.name
        click_button 'add-to-cart-button'
      end

      it 'redirects user back to address step' do
        visit spree.checkout_state_path('payment')
        expect(current_path).to eql(spree.checkout_state_path('address'))
      end

      it 'updates shipments properly through step address -> delivery transitions' do
        visit spree.checkout_state_path("payment")
        click_on 'Save and Continue'
        click_on 'Save and Continue'

        expect(Spree::InventoryUnit.count).to eq 2
      end
    end
  end

  context 'if coupon promotion, submits coupon along with payment', js: true do
    let!(:promotion) { Spree::Promotion.create(name: 'Huhuhu', code: 'huhu') }
    let!(:calculator) { Spree::Calculator::FlatPercentItemTotal.create(preferred_flat_percent: '10') }
    let!(:action) { Spree::Promotion::Actions::CreateItemAdjustments.create(calculator: calculator) }

    before do
      promotion.actions << action

      add_mug_to_cart
      click_on 'Checkout'

      fill_in 'order_email', with: 'test@example.com'
      click_on 'Continue'
      fill_in_address
      click_on 'Save and Continue'

      click_on 'Save and Continue'
      expect(current_path).to eql(spree.checkout_state_path('payment'))
    end

    it 'makes sure payment reflects order total with discounts' do
      fill_in 'Coupon Code', with: promotion.code
      click_on 'Save and Continue'

      expect(page).to have_content(promotion.name)
      expect(Spree::Payment.first.amount.to_f).to eq Spree::Order.last.total.to_f
    end

    context 'invalid coupon' do
      it 'doesnt create a payment record' do
        fill_in 'Coupon Code', with: 'invalid'
        click_on 'Save and Continue'

        expect(Spree::Payment.count).to eq 0
        expect(page).to have_content(Spree.t(:coupon_code_not_found))
      end
    end

    context "doesn't fill in coupon code input" do
      it 'advances just fine' do
        click_on 'Save and Continue'
        expect(current_path).to match(spree.order_path(Spree::Order.last))
      end
    end
  end

  context 'order has only payment step' do
    before do
      create(:credit_card_payment_method)
      @old_checkout_flow = Spree::Order.checkout_flow
      Spree::Order.class_eval do
        checkout_flow do
          go_to_state :payment
          go_to_state :confirm
        end
      end

      allow_any_instance_of(Spree::Order).to receive_messages email: 'spree@commerce.com'

      add_mug_to_cart
      click_on 'Checkout'
    end

    after do
      Spree::Order.checkout_flow(&@old_checkout_flow)
    end

    it 'goes right payment step and place order just fine' do
      expect(current_path).to eq spree.checkout_state_path('payment')

      choose 'Credit Card'
      fill_in 'Name on card', with: 'Spree Commerce'
      fill_in 'Card Number', with: '4111111111111111'
      fill_in 'card_expiry', with: '04 / 20'
      fill_in 'Card Code', with: '123'
      click_button 'Save and Continue'

      expect(current_path).to eq spree.checkout_state_path('confirm')
      click_button 'Place Order'
    end
  end

  context 'save my address' do
    before do
      stock_location.stock_items.update_all(count_on_hand: 1)
      add_mug_to_cart
    end

    context 'as a guest' do
      before do
        Spree::Order.last.update_column(:email, 'test@example.com')
        click_button 'Checkout'
      end

      it 'should not be displayed' do
        expect(page).to_not have_css('[data-hook=save_user_address]')
      end
    end

    context 'as a User' do
      before do
        user = create(:user)
        Spree::Order.last.update_column :user_id, user.id
        allow_any_instance_of(Spree::OrdersController).to receive_messages(try_spree_current_user: user)
        allow_any_instance_of(Spree::CheckoutController).to receive_messages(try_spree_current_user: user)
        click_button 'Checkout'
      end

      it 'should be displayed' do
        expect(page).to have_css('[data-hook=save_user_address]')
      end
    end
  end

  context 'when order is completed' do
    let!(:user) { create(:user) }
    let!(:order) { OrderWalkthrough.up_to(:payment) }

    before(:each) do
      allow_any_instance_of(Spree::CheckoutController).to receive_messages(current_order: order)
      allow_any_instance_of(Spree::CheckoutController).to receive_messages(try_spree_current_user: user)
      allow_any_instance_of(Spree::OrdersController).to receive_messages(try_spree_current_user: user)

      visit spree.checkout_state_path(:payment)
      click_button 'Save and Continue'
    end

    it 'displays a thank you message' do
      expect(page).to have_content(Spree.t(:thank_you_for_your_order))
    end

    it 'does not display a thank you message on that order future visits' do
      visit spree.order_path(order)
      expect(page).to_not have_content(Spree.t(:thank_you_for_your_order))
    end
  end

  context 'user has store credits', js: true do
    let(:bogus) { create(:credit_card_payment_method) }
    let(:store_credit_payment_method) { create(:store_credit_payment_method) }
    let(:user) { create(:user) }
    let(:order) { OrderWalkthrough.up_to(:payment) }

    let(:prepare_checkout!) do
      order.update(user: user)
      allow(order).to receive_messages(available_payment_methods: [bogus, store_credit_payment_method])

      allow_any_instance_of(Spree::CheckoutController).to receive_messages(current_order: order)
      allow_any_instance_of(Spree::CheckoutController).to receive_messages(try_spree_current_user: user)
      allow_any_instance_of(Spree::OrdersController).to receive_messages(try_spree_current_user: user)
      visit spree.checkout_state_path(:payment)
    end

    context 'when not all Store Credits are used' do
      let!(:store_credit) { create(:store_credit, user: user) }
      let!(:additional_store_credit) { create(:store_credit, user: user, amount: 13) }

      before { prepare_checkout! }

      it 'page has data for (multiple) Store Credits' do
        expect(page).to have_selector('[data-hook="checkout_payment_store_credit_available"]')
        expect(page).to have_selector('button[name="apply_store_credit"]')

        amount = Spree::Money.new(store_credit.amount_remaining + additional_store_credit.amount_remaining)
        expect(page).to have_content(Spree.t('store_credit.available_amount', amount: amount))
      end

      it 'apply store credits button should move checkout to next step if amount is sufficient' do
        click_button 'Apply Store Credit'
        expect(current_path).to eq spree.order_path(order)
        expect(page).to have_content(Spree.t('order_processed_successfully'))
      end

      it 'apply store credits button should wait on payment step for other payment' do
        store_credit.update(amount_used: 145)
        additional_store_credit.update(amount_used: 12)
        click_button 'Apply Store Credit'

        expect(current_path).to eq spree.checkout_state_path(:payment)
        amount = Spree::Money.new(store_credit.amount_remaining + additional_store_credit.amount_remaining)
        remaining_amount = Spree::Money.new(order.total - amount.money.to_f)
        expect(page).to have_content(Spree.t('store_credit.applicable_amount', amount: amount))
        expect(page).to have_content(Spree.t('store_credit.additional_payment_needed', amount: remaining_amount))
      end
    end

    context 'when all Store Credits are used' do
      let!(:store_credit) { create(:store_credit, user: user, amount_used: 150) }

      before { prepare_checkout! }

      it 'page has no data for Store Credits when all Store Credits are used' do
        expect(page).to_not have_selector('[data-hook="checkout_payment_store_credit_available"]')
        expect(page).to_not have_selector('button[name="apply_store_credit"]')
      end
    end
  end

  def fill_in_address
    address = "order_bill_address_attributes"
    fill_in "#{address}_firstname", with: "Ryan"
    fill_in "#{address}_lastname", with: "Bigg"
    fill_in "#{address}_address1", with: "143 Swan Street"
    fill_in "#{address}_city", with: "Richmond"
    select country.name, from: "#{address}_country_id"
    select state.name, from: "#{address}_state_id"
    fill_in "#{address}_zipcode", with: "12345"
    fill_in "#{address}_phone", with: "(555) 555-5555"
  end

  def add_mug_to_cart
    visit spree.root_path
    click_link mug.name
    click_button "add-to-cart-button"
  end
end<|MERGE_RESOLUTION|>--- conflicted
+++ resolved
@@ -3,14 +3,10 @@
 describe 'Checkout', type: :feature, inaccessible: true, js: true do
   include_context 'checkout setup'
 
-<<<<<<< HEAD
-  context 'visitor makes checkout as guest without registration' do
-=======
   let(:country) { create(:country, name: 'United States of America', iso_name: 'UNITED STATES') }
   let(:state) { create(:state, name: 'Alabama', abbr: 'AL', country: country) }
 
   context "visitor makes checkout as guest without registration" do
->>>>>>> d58c263f
     before(:each) do
       stock_location.stock_items.update_all(count_on_hand: 1)
     end
