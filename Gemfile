--- conflicted
+++ resolved
@@ -1,12 +1,8 @@
 source 'https://rubygems.org'
 
-<<<<<<< HEAD
-gem 'spree', github: 'spree/spree', branch: 'master'
-gem 'spree_auth_devise', github: 'spree/spree_auth_devise', branch: 'master'
-=======
 # Provides basic authentication functionality for testing parts of your engine
-gem 'spree', git: 'https://github.com/spree/spree', branch: '2-2-stable'
-gem 'spree_auth_devise', git: 'https://github.com/spree/spree_auth_devise', branch: '2-2-stable'
+gem 'spree', git: 'https://github.com/spree/spree', branch: 'master'
+gem 'spree_auth_devise', git: 'https://github.com/spree/spree_auth_devise', branch: 'master'
 
 platforms :ruby do
   gem 'sqlite3'
@@ -27,6 +23,5 @@
   gem 'webmock', '1.8.11'
   gem 'poltergeist', '1.5.0'
 end
->>>>>>> 75239891
 
 gemspec