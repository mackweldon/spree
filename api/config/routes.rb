Spree::Core::Engine.add_routes do
  namespace :admin do
    resources :users do
      member do
        put :generate_api_key
        put :clear_api_key
      end
    end
  end

  namespace :api, defaults: { format: 'json' } do
    resources :promotions, only: [:show]

    resources :products do
      resources :images
      resources :variants
      resources :product_properties
    end

    concern :order_routes do
      member do
        put :cancel
        put :empty
        put :apply_coupon_code
      end

      resources :line_items
      resources :payments do
        member do
          put :authorize
          put :capture
          put :purchase
          put :void
          put :credit
        end
      end

      resources :addresses, only: [:show, :update]

      resources :return_authorizations do
        member do
          put :add
          put :cancel
          put :receive
        end
      end
    end

    resources :checkouts, only: [:update], concerns: :order_routes do
      member do
        put :next
        put :advance
      end
    end

    resources :variants do
      resources :images
    end

    resources :option_types do
      resources :option_values
    end

    resources :option_values, only: :index

    get '/orders/mine', to: 'orders#mine', as: 'my_orders'
    get "/orders/current", to: "orders#current", to: "orders#current", as: "current_order"

    resources :orders, concerns: :order_routes

    resources :zones
    resources :countries, only: [:index, :show] do
      resources :states, only: [:index, :show]
    end

    resources :shipments, only: [:create, :update] do
      collection do
        post 'transfer_to_location'
        post 'transfer_to_shipment'
        get :mine
      end

      member do
        put :ready
        put :ship
        put :add
        put :remove
      end
    end
    resources :states, only: [:index, :show]

    resources :taxonomies do
      member do
        get :jstree
      end
      resources :taxons do
        member do
          get :jstree
        end
      end
    end

    resources :taxons, only: [:index]

    resources :inventory_units, only: [:show, :update]

    resources :users do
      resources :credit_cards, only: [:index]
    end

    resources :properties
    resources :stock_locations do
      resources :stock_movements
      resources :stock_items
    end

<<<<<<< HEAD
    resources :stock_items, only: [:index, :update, :destroy]
=======
    resources :stores
>>>>>>> da6a3c9e

    get '/config/money', to: 'config#money'
    get '/config', to: 'config#show'

    put '/classifications', to: 'classifications#update', as: :classifications
    get '/taxons/products', to: 'taxons#products', as: :taxon_products
  end
end<|MERGE_RESOLUTION|>--- conflicted
+++ resolved
@@ -114,11 +114,8 @@
       resources :stock_items
     end
 
-<<<<<<< HEAD
     resources :stock_items, only: [:index, :update, :destroy]
-=======
     resources :stores
->>>>>>> da6a3c9e
 
     get '/config/money', to: 'config#money'
     get '/config', to: 'config#show'
