class CheckoutController < Spree::BaseController                 
  before_filter :stop_monkey_business
  before_filter :require_user_account
  before_filter :load_data
  before_filter :build_object, :except => [:new, :create]

  ssl_required

  resource_controller   
  model_name :checkout_presenter
  object_name :checkout_presenter

  # modified version of r_c create method (easier then all the before after hooks - especially for gateway error handling)
  def create
    build_object
    load_object

    @order.user = current_user       
    @order.ip_address = request.env['REMOTE_ADDR']
    
    begin
      if object.save
        # remove the order from the session
        session[:order_id] = nil if @order.checkout_complete
      end       
    rescue Spree::GatewayError => ge
      flash.now[:error] = "Authorization Error: #{ge.message}"
      render :action => "new" and return 
    end
        
    respond_to do |format|
      format.html {redirect_to order_url(@order, :checkout_complete => true) }
      format.js {render :json => { :order => @checkout_presenter.order_hash, 
                                   :available_methods => @order.shipment.rates }.to_json,
                        :layout => false}
    end
    
  end         

  def cvv
    render :layout => false
  end  
         
  def select_country         
    @states = @object.bill_address.country.states#, :order => 'name')  
    respond_to do |format|
      format.js
    end
  end
  
  protected
  def require_user_account
    return if logged_in?
    store_location
    redirect_to signup_path 
  end
  
  private
  def build_object
    @order = Order.find_by_number(params[:order_number])
    if params[:checkout_presenter]
      @object ||= end_of_association_chain.send parent? ? :build : :new, params[:checkout_presenter]  
    else                       
      # user has not yet submitted checkout parameters, we can use defaults of current_user and order objects
      bill_address = current_user.last_address unless current_user == :false
      bill_address ||= Address.new
      ship_address = @order.ship_address || Address.new
      shipping_method = @order.shipment ? @order.shipment.shipping_method : nil
      @object ||= end_of_association_chain.send parent? ? :build : :new, {:bill_address => bill_address, 
                                                                          :ship_address => ship_address, 
                                                                          :shipping_method => shipping_method }
    end     
    @object.final_answer = params[:final_answer] unless params[:final_answer].blank? 
    @object.order = @order      
    @object.shipping_method = ShippingMethod.find_by_id(params[:method_id]) if params[:method_id]        
  end
  
  def load_data
    @countries = Country.find(:all)    
    @states = Country.find(214).states.sort

<<<<<<< HEAD
    month = @object.creditcard.month ? @object.creditcard.month : Date.today.month
    year = @object.creditcard.year ? object.creditcard.year : Date.today.year
=======
    month = @object.creditcard.month ? @object.creditcard.month.to_i : Date.today.month
    year = @object.creditcard.year ? object.creditcard.year.to_i : Date.today.year
>>>>>>> 8a9e48a2
    @date = Date.new(year, month, 1)

    @current_bill_state = @object.bill_address ? @object.bill_address.state_id : '';
    @current_ship_state = @object.ship_address ? @object.ship_address.state_id : '';
  end 
  
  def stop_monkey_business
    build_object
    redirect_to order_url(@order) and return if @order.checkout_complete    
  end
end<|MERGE_RESOLUTION|>--- conflicted
+++ resolved
@@ -79,13 +79,8 @@
     @countries = Country.find(:all)    
     @states = Country.find(214).states.sort
 
-<<<<<<< HEAD
-    month = @object.creditcard.month ? @object.creditcard.month : Date.today.month
-    year = @object.creditcard.year ? object.creditcard.year : Date.today.year
-=======
     month = @object.creditcard.month ? @object.creditcard.month.to_i : Date.today.month
     year = @object.creditcard.year ? object.creditcard.year.to_i : Date.today.year
->>>>>>> 8a9e48a2
     @date = Date.new(year, month, 1)
 
     @current_bill_state = @object.bill_address ? @object.bill_address.state_id : '';
