\#*
**/*.db
*~
.#*
.DS_Store
.dotest
.loadpath
.project
config/database.yml
config/mongrel_cluster.yml
db/*.sql
db/*.sqlite3
db/schema.rb
doc/**/*
lib/products_index_profiler.rb
log/*.log
pkg
public/images/calendar_date_select
public/images/flags
public/images/products/*
public/javascripts/calendar_date_select
public/plugin_assets
public/stylesheets/calendar_date_select
public/images/pp_checkout.gif
public/stylesheets/language_chooser.css
spree_dev
spree_test
tmp
vendor/rails
coverage/*
<<<<<<< HEAD
var
=======
TAGS
>>>>>>> 3243e53b
<|MERGE_RESOLUTION|>--- conflicted
+++ resolved
@@ -28,8 +28,5 @@
 tmp
 vendor/rails
 coverage/*
-<<<<<<< HEAD
 var
-=======
 TAGS
->>>>>>> 3243e53b
