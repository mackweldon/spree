<<<<<<< HEAD
require 'simplecov'
SimpleCov.start 'rails'

ENV['RAILS_ENV'] = 'test'
=======
if ENV["COVERAGE"]
  # Run Coverage report
  require 'simplecov'
  SimpleCov.start do
    add_group 'Controllers', 'app/controllers'
    add_group 'Helpers', 'app/helpers'
    add_group 'Mailers', 'app/mailers'
    add_group 'Models', 'app/models'
    add_group 'Views', 'app/views'
    add_group 'Libraries', 'lib'
  end
end

# This file is copied to ~/spec when you run 'ruby script/generate rspec'
# from the project root directory.
ENV["RAILS_ENV"] ||= 'test'
>>>>>>> 75239891

begin
  require File.expand_path("../dummy/config/environment", __FILE__)
rescue LoadError
  puts "Could not load dummy application. Please ensure you have run `bundle exec rake test_app`"
  exit
end

require 'rspec/rails'
<<<<<<< HEAD
require 'capybara/rspec'
require 'capybara/rails'
require 'capybara/poltergeist'
require 'database_cleaner'
require 'ffaker'

Dir[File.join(File.dirname(__FILE__), 'support/**/*.rb')].each { |f| require f }

require 'spree/testing_support/factories'
require 'spree/testing_support/authorization_helpers'
=======
require 'ffaker'

# Requires supporting files with custom matchers and macros, etc,
# in ./support/ and its subdirectories.
Dir["#{File.dirname(__FILE__)}/support/**/*.rb"].each {|f| require f}

require 'database_cleaner'

if ENV["CHECK_TRANSLATIONS"]
  require "spree/testing_support/i18n"
end

require 'spree/testing_support/authorization_helpers'
require 'spree/testing_support/capybara_ext'
require 'spree/testing_support/factories'
require 'spree/testing_support/preferences'
require 'spree/testing_support/controller_requests'
require 'spree/testing_support/flash'
>>>>>>> 75239891
require 'spree/testing_support/url_helpers'
require 'spree/testing_support/order_walkthrough'
require 'spree/testing_support/caching'

<<<<<<< HEAD
FactoryGirl.find_definitions

RSpec.configure do |config|
  config.include FactoryGirl::Syntax::Methods
  config.include Spree::TestingSupport::UrlHelpers

  config.mock_with :rspec
  config.use_transactional_fixtures = false

  config.before :suite do
    DatabaseCleaner.strategy = :transaction
    DatabaseCleaner.clean_with :truncation
  end

  config.before :each do
    DatabaseCleaner.strategy = example.metadata[:js] ? :truncation : :transaction
=======
require 'paperclip/matchers'

if ENV['WEBDRIVER'] == 'accessible'
  require 'capybara/accessible'
  Capybara.javascript_driver = :accessible
else
  require 'capybara/poltergeist'
  Capybara.javascript_driver = :poltergeist
end

RSpec.configure do |config|
  config.color = true
  config.mock_with :rspec

  config.fixture_path = File.join(File.expand_path(File.dirname(__FILE__)), "fixtures")

  # If you're not using ActiveRecord, or you'd prefer not to run each of your
  # examples within a transaction, comment the following line or assign false
  # instead of true.
  config.use_transactional_fixtures = false

  if ENV['WEBDRIVER'] == 'accessible'
    config.around(:each, :inaccessible => true) do |example|
      Capybara::Accessible.skip_audit { example.run }
    end
  end

  config.before(:each) do
    WebMock.disable!
    if example.metadata[:js]
      DatabaseCleaner.strategy = :truncation
    else
      DatabaseCleaner.strategy = :transaction
    end
    # TODO: Find out why open_transactions ever gets below 0
    # See issue #3428
    if ActiveRecord::Base.connection.open_transactions < 0
      ActiveRecord::Base.connection.increment_open_transactions
    end
>>>>>>> 75239891
    DatabaseCleaner.start
    reset_spree_preferences
  end

<<<<<<< HEAD
  config.after :each do
    DatabaseCleaner.clean
  end

  Capybara.javascript_driver = :poltergeist
=======
  config.after(:each) do
    DatabaseCleaner.clean
  end

  config.after(:each, :type => :feature) do
    missing_translations = page.body.scan(/translation missing: #{I18n.locale}\.(.*?)[\s<\"&]/)
    if missing_translations.any?
      #binding.pry
      puts "Found missing translations: #{missing_translations.inspect}"
      puts "In spec: #{example.location}"
    end
  end


  config.include FactoryGirl::Syntax::Methods

  config.include Spree::TestingSupport::Preferences
  config.include Spree::TestingSupport::UrlHelpers
  config.include Spree::TestingSupport::ControllerRequests
  config.include Spree::TestingSupport::Flash

  config.include Paperclip::Shoulda::Matchers

  config.fail_fast = ENV['FAIL_FAST'] || false
>>>>>>> 75239891
end<|MERGE_RESOLUTION|>--- conflicted
+++ resolved
@@ -1,9 +1,3 @@
-<<<<<<< HEAD
-require 'simplecov'
-SimpleCov.start 'rails'
-
-ENV['RAILS_ENV'] = 'test'
-=======
 if ENV["COVERAGE"]
   # Run Coverage report
   require 'simplecov'
@@ -20,7 +14,6 @@
 # This file is copied to ~/spec when you run 'ruby script/generate rspec'
 # from the project root directory.
 ENV["RAILS_ENV"] ||= 'test'
->>>>>>> 75239891
 
 begin
   require File.expand_path("../dummy/config/environment", __FILE__)
@@ -30,18 +23,6 @@
 end
 
 require 'rspec/rails'
-<<<<<<< HEAD
-require 'capybara/rspec'
-require 'capybara/rails'
-require 'capybara/poltergeist'
-require 'database_cleaner'
-require 'ffaker'
-
-Dir[File.join(File.dirname(__FILE__), 'support/**/*.rb')].each { |f| require f }
-
-require 'spree/testing_support/factories'
-require 'spree/testing_support/authorization_helpers'
-=======
 require 'ffaker'
 
 # Requires supporting files with custom matchers and macros, etc,
@@ -60,29 +41,10 @@
 require 'spree/testing_support/preferences'
 require 'spree/testing_support/controller_requests'
 require 'spree/testing_support/flash'
->>>>>>> 75239891
 require 'spree/testing_support/url_helpers'
 require 'spree/testing_support/order_walkthrough'
 require 'spree/testing_support/caching'
 
-<<<<<<< HEAD
-FactoryGirl.find_definitions
-
-RSpec.configure do |config|
-  config.include FactoryGirl::Syntax::Methods
-  config.include Spree::TestingSupport::UrlHelpers
-
-  config.mock_with :rspec
-  config.use_transactional_fixtures = false
-
-  config.before :suite do
-    DatabaseCleaner.strategy = :transaction
-    DatabaseCleaner.clean_with :truncation
-  end
-
-  config.before :each do
-    DatabaseCleaner.strategy = example.metadata[:js] ? :truncation : :transaction
-=======
 require 'paperclip/matchers'
 
 if ENV['WEBDRIVER'] == 'accessible'
@@ -122,18 +84,10 @@
     if ActiveRecord::Base.connection.open_transactions < 0
       ActiveRecord::Base.connection.increment_open_transactions
     end
->>>>>>> 75239891
     DatabaseCleaner.start
     reset_spree_preferences
   end
 
-<<<<<<< HEAD
-  config.after :each do
-    DatabaseCleaner.clean
-  end
-
-  Capybara.javascript_driver = :poltergeist
-=======
   config.after(:each) do
     DatabaseCleaner.clean
   end
@@ -158,5 +112,4 @@
   config.include Paperclip::Shoulda::Matchers
 
   config.fail_fast = ENV['FAIL_FAST'] || false
->>>>>>> 75239891
 end