# encoding: UTF-8
Gem::Specification.new do |s|
  s.platform    = Gem::Platform::RUBY
  s.name        = 'spree_bootstrap_frontend'
  s.version     = '2.2.0'
  s.summary     = 'Switches out Spree’s entire frontend for a bootstrap 3 powered frontend'
  s.description = s.summary
  s.required_ruby_version = '>= 1.9.3'

  s.author    = 'Alex James'
  s.email     = 'alex.james@200creative.com'
  s.homepage  = 'http://www.200creative.com'

  s.files       = `git ls-files`.split("\n")
  s.test_files  = `git ls-files -- spec/*`.split("\n")
  s.require_path = 'lib'
  s.requirements << 'none'

  s.add_runtime_dependency 'bootstrap-sass',      '~> 3.1.0'
  s.add_runtime_dependency 'kaminari-bootstrap',  '~> 3.0.1'
<<<<<<< HEAD
  s.add_runtime_dependency 'spree_core',          '~> 2.3.0.beta'

  s.add_development_dependency 'capybara',        '~> 2.2.1'
  s.add_development_dependency 'coffee-rails',    '~> 4.0.0'
  s.add_development_dependency 'database_cleaner','~> 1.2.0'
  s.add_development_dependency 'factory_girl',    '~> 4.4'
  s.add_development_dependency 'ffaker'
  s.add_development_dependency 'rspec-rails',     '~> 2.14'
  s.add_development_dependency 'sass-rails',      '~> 4.0.0'
  s.add_development_dependency 'selenium-webdriver'
  s.add_development_dependency 'poltergeist',     '~> 1.5.0'
  s.add_development_dependency 'simplecov',       '~> 0.7.1'
  s.add_development_dependency 'sqlite3'
=======
  s.add_runtime_dependency 'spree_core',          '~> 2.2.2.beta'

  s.add_development_dependency 'email_spec', '~> 1.2.1'
  s.add_development_dependency 'capybara-accessible'
>>>>>>> 75239891
end<|MERGE_RESOLUTION|>--- conflicted
+++ resolved
@@ -18,24 +18,8 @@
 
   s.add_runtime_dependency 'bootstrap-sass',      '~> 3.1.0'
   s.add_runtime_dependency 'kaminari-bootstrap',  '~> 3.0.1'
-<<<<<<< HEAD
   s.add_runtime_dependency 'spree_core',          '~> 2.3.0.beta'
-
-  s.add_development_dependency 'capybara',        '~> 2.2.1'
-  s.add_development_dependency 'coffee-rails',    '~> 4.0.0'
-  s.add_development_dependency 'database_cleaner','~> 1.2.0'
-  s.add_development_dependency 'factory_girl',    '~> 4.4'
-  s.add_development_dependency 'ffaker'
-  s.add_development_dependency 'rspec-rails',     '~> 2.14'
-  s.add_development_dependency 'sass-rails',      '~> 4.0.0'
-  s.add_development_dependency 'selenium-webdriver'
-  s.add_development_dependency 'poltergeist',     '~> 1.5.0'
-  s.add_development_dependency 'simplecov',       '~> 0.7.1'
-  s.add_development_dependency 'sqlite3'
-=======
-  s.add_runtime_dependency 'spree_core',          '~> 2.2.2.beta'
 
   s.add_development_dependency 'email_spec', '~> 1.2.1'
   s.add_development_dependency 'capybara-accessible'
->>>>>>> 75239891
 end