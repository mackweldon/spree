--- conflicted
+++ resolved
@@ -32,12 +32,8 @@
   config.gem "tlsmail", :version => '0.0.1'
   config.gem 'active_presenter', :version => '0.0.6'
   config.gem 'activerecord-tableless', :lib => 'tableless', :version => '0.1.0'
-<<<<<<< HEAD
-=======
   config.gem 'haml', :version => '2.1.0'
   config.gem 'chriseppstein-compass', :lib => 'compass', :version => '0.5.4'
-  config.gem 'has_many_polymorphs', :version => '2.13'
->>>>>>> 04344cec
   config.gem 'calendar_date_select', :version => '1.15'
 
   #config.gem 'searchlogic', :version => '1.6.3'                           
